--- conflicted
+++ resolved
@@ -25,11 +25,8 @@
     detectors = []
     detector_weight_paths = [
         os.path.join(MODEL_DIR, "efficientunetb0_seg_1.pth"),
-<<<<<<< HEAD
-=======
         os.path.join(MODEL_DIR, "efficientunetb0_seg_2.pth"),
         os.path.join(MODEL_DIR, "efficientunetb0_seg_3.pth"),
->>>>>>> c878acda
     ]
     for weight_path in detector_weight_paths:
         detector = get_efficientunet_b0_MBConv(pretrained=False)
@@ -99,6 +96,8 @@
         stride=224,
         threshold=0.5,
         min_size=3,
+        threshold=0.5,
+        min_size=3,
     )
 
     detectors = load_detectors()
@@ -124,11 +123,7 @@
         wsi_name,
         config,
         classifiers,
-<<<<<<< HEAD
-        thresh=0.7
-=======
         thresh=0.43
->>>>>>> c878acda
     )
 
     save_detection_records_monkey(
