# Singular pipeline for lymphocyte and monocyte detection
# Detect and classify cells using a single model
import sys

sys.path.insert(
    0, "/home/u1910100/cloud_workspace/GitHub/Monkey_TIAKong/"
)

import os
from multiprocessing import Pool
from pprint import pprint

import torch
from tqdm.auto import tqdm
from tiatoolbox.wsicore.wsireader import WSIReader
from monkey.config import PredictionIOConfig
from monkey.data.data_utils import (
    detection_to_annotation_store,
    extract_id,
    normalize_detection_probs,
    open_json_file,
    save_detection_records_monkey,
)
from monkey.model.cellvit.cellvit import CellVit256_Unet
from monkey.model.efficientunetb0.architecture import (
    get_multihead_efficientunet,
)
from monkey.model.hovernext.model import (
    get_convnext_unet,
    get_custom_hovernext,
)
from optimization.post_process import post_process_detection


def cross_validation(fold_number: int = 1):
    detector_model_name = "convnext_base_lizard_512"
    fold = fold_number
<<<<<<< HEAD
    pprint(f"Post-processing raw prediction from {detector_model_name}")
    model_res = 0
    units='level'
    pprint(f"Detect at {model_res} {units}")
=======
    pprint(
        f"Post-processing raw prediction from {detector_model_name}"
    )
    model_mpp = 0.24199951445730394
    baseline_mpp = 0.24199951445730394
    pprint(f"Detect at {model_mpp} mpp")
>>>>>>> 80be0b96

    config = PredictionIOConfig(
        wsi_dir="/mnt/lab-share/Monkey/Dataset/images/pas-cpg",
        mask_dir="/mnt/lab-share/Monkey/Dataset/images/tissue-masks",
        output_dir=f"/home/u1910100/cloud_workspace/data/Monkey/local_output/{detector_model_name}/Fold_{fold}",
        patch_size=512,
        resolution=model_res,
        units=units,
        stride=480,
        thresholds=[0.3, 0.3, 0.3],
        min_distances=[11, 11, 11],
        nms_boxes=[20, 11, 20],
        nms_overlap_thresh=0.5,
    )
    print(f"thresholds: {config.thresholds}")
    print(f"min_distances: {config.min_distances}")
    print(f"nms_boxes: {config.nms_boxes}")
    # config = PredictionIOConfig(
    #     wsi_dir="/home/u1910100/Downloads/Monkey/images/pas-cpg",
    #     mask_dir="/home/u1910100/Downloads/Monkey/images/tissue-masks",
    #     output_dir=f"/home/u1910100/Documents/Monkey/local_output/{detector_model_name}/Fold_{fold}",
    #     patch_size=256,
    #     resolution=0,
    #     units="level",
    #     stride=216,
    # )

    split_info = open_json_file(
        "/mnt/lab-share/Monkey/patches_256/wsi_level_split.json"
    )
    # split_info = open_json_file(
    #     "/home/u1910100/Documents/Monkey/patches_256/wsi_level_split.json"
    # )

    val_wsi_files = split_info[f"Fold_{fold}"]["test_files"]

    print(val_wsi_files)

    detectors = []

    with Pool(20) as p:
        p.starmap(
            process_one_wsi,
            [
                (config, detectors, wsi_name)
                for wsi_name in val_wsi_files
            ],
        )


def process_one_wsi(config, detectors, wsi_name):
    wsi_id = extract_id(wsi_name)
    mask_name = f"{wsi_id}_mask.tif"
    wsi_dir = config.wsi_dir
    wsi_path = os.path.join(wsi_dir, wsi_name)
    wsi_reader = WSIReader.open(wsi_path)
    base_mpp = wsi_reader.convert_resolution_units(
        input_res=0, input_unit="level", output_unit="mpp"
    )[0]

<<<<<<< HEAD
    detection_records= post_process_detection(
            wsi_name, mask_name, config, detectors
        )

    inflamm_records = detection_records["inflamm_records"]
    lymph_records = detection_records["lymph_records"]
    mono_records = detection_records["mono_records"]
=======
    detection_records = post_process_detection(
        wsi_name, mask_name, config, detectors
    )

    inflamm_records = normalize_detection_probs(
        detection_records["inflamm_records"], 0.5
    )
    lymph_records = normalize_detection_probs(
        detection_records["lymph_records"], 0.5
    )
    mono_records = normalize_detection_probs(
        detection_records["mono_records"], 0.5
    )
    # inflamm_records = detection_records["inflamm_records"]
    # lymph_records = detection_records["lymph_records"]
    # mono_records = detection_records["mono_records"]
>>>>>>> 80be0b96
    print(f"{len(inflamm_records)} final detected inflamm")
    print(f"{len(lymph_records)} final detected lymph")
    print(f"{len(mono_records)} final detected mono")

    save_detection_records_monkey(
<<<<<<< HEAD
            config,
            inflamm_records,
            lymph_records,
            mono_records,
            wsi_id=wsi_id,
            save_mpp=base_mpp,
        )
=======
        config,
        inflamm_records,
        lymph_records,
        mono_records,
        wsi_id=wsi_id,
    )
>>>>>>> 80be0b96

    print("finished")


if __name__ == "__main__":
    folds = [1,2,3,4,5]

    for i in folds:
        pprint(f"Fold {i}")
        cross_validation(i)<|MERGE_RESOLUTION|>--- conflicted
+++ resolved
@@ -35,19 +35,10 @@
 def cross_validation(fold_number: int = 1):
     detector_model_name = "convnext_base_lizard_512"
     fold = fold_number
-<<<<<<< HEAD
     pprint(f"Post-processing raw prediction from {detector_model_name}")
     model_res = 0
     units='level'
     pprint(f"Detect at {model_res} {units}")
-=======
-    pprint(
-        f"Post-processing raw prediction from {detector_model_name}"
-    )
-    model_mpp = 0.24199951445730394
-    baseline_mpp = 0.24199951445730394
-    pprint(f"Detect at {model_mpp} mpp")
->>>>>>> 80be0b96
 
     config = PredictionIOConfig(
         wsi_dir="/mnt/lab-share/Monkey/Dataset/images/pas-cpg",
@@ -108,38 +99,18 @@
         input_res=0, input_unit="level", output_unit="mpp"
     )[0]
 
-<<<<<<< HEAD
-    detection_records= post_process_detection(
-            wsi_name, mask_name, config, detectors
-        )
+    detection_records = post_process_detection(
+        wsi_name, mask_name, config, detectors
+    )
 
     inflamm_records = detection_records["inflamm_records"]
     lymph_records = detection_records["lymph_records"]
     mono_records = detection_records["mono_records"]
-=======
-    detection_records = post_process_detection(
-        wsi_name, mask_name, config, detectors
-    )
-
-    inflamm_records = normalize_detection_probs(
-        detection_records["inflamm_records"], 0.5
-    )
-    lymph_records = normalize_detection_probs(
-        detection_records["lymph_records"], 0.5
-    )
-    mono_records = normalize_detection_probs(
-        detection_records["mono_records"], 0.5
-    )
-    # inflamm_records = detection_records["inflamm_records"]
-    # lymph_records = detection_records["lymph_records"]
-    # mono_records = detection_records["mono_records"]
->>>>>>> 80be0b96
     print(f"{len(inflamm_records)} final detected inflamm")
     print(f"{len(lymph_records)} final detected lymph")
     print(f"{len(mono_records)} final detected mono")
 
     save_detection_records_monkey(
-<<<<<<< HEAD
             config,
             inflamm_records,
             lymph_records,
@@ -147,14 +118,6 @@
             wsi_id=wsi_id,
             save_mpp=base_mpp,
         )
-=======
-        config,
-        inflamm_records,
-        lymph_records,
-        mono_records,
-        wsi_id=wsi_id,
-    )
->>>>>>> 80be0b96
 
     print("finished")
 
