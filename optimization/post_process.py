import os
import pickle
from typing import Tuple

import numpy as np
import skimage.measure
import skimage.morphology
import torch
from tiatoolbox.models.engine.semantic_segmentor import (
    SemanticSegmentor,
)
from tiatoolbox.tools.patchextraction import get_patch_extractor
from tiatoolbox.wsicore.wsireader import VirtualWSIReader, WSIReader
from torch.utils.data import DataLoader
from tqdm.auto import tqdm

from monkey.config import PredictionIOConfig
from monkey.data.data_utils import (
    collate_fn,
    filter_detection_with_mask,
    imagenet_normalise_torch,
    slide_nms,
)
from monkey.model.efficientunetb0.architecture import (
    EfficientUnet_MBConv_Multihead,
)
from monkey.model.utils import get_activation_function
from prediction.utils import multihead_det_post_process


def process_tile_detection_masks(
    pred_results: list,
    coordinate_list: list,
    config: PredictionIOConfig,
    x_start: int,
    y_start: int,
    min_size: int = 3,
    tile_size: int = 2048,
) -> dict:
    """
    Process cell detection of tile image
    x_start and y_start are used to convert detected cells to WSI coordinates

    Args:
        pred_masks: list of predicted probs[HxWx3]
        coordinate_list: list of coordinates from patch extractor
        config: PredictionIOConfig
        x_start: starting x coordinate of this tile
        y_start: starting y coordinate of this tile
        threshold: threshold for raw prediction
    Returns:
        detected_points: list[dict]
            A list of detection records: [{'x', 'y', 'type', 'probability'}]

    """
    inflamm_probs_map = np.zeros(shape=(tile_size, tile_size))
    lymph_probs_map = np.zeros(shape=(tile_size, tile_size))
    mono_probs_map = np.zeros(shape=(tile_size, tile_size))

    if len(pred_results["lymph_prob"]) != 0:
        lymph_probs_map = SemanticSegmentor.merge_prediction(
            (tile_size, tile_size),
            pred_results["lymph_prob"],
            coordinate_list,
        )[:, :, 0]

    if len(pred_results["mono_prob"]) != 0:
        mono_probs_map = SemanticSegmentor.merge_prediction(
            (tile_size, tile_size),
            pred_results["mono_prob"],
            coordinate_list,
        )[:, :, 0]

    if len(pred_results["inflamm_prob"]) != 0:
        inflamm_probs_map = SemanticSegmentor.merge_prediction(
            (tile_size, tile_size),
            pred_results["inflamm_prob"],
            coordinate_list,
        )[:, :, 0]
<<<<<<< HEAD

    processed_masks = {}
=======
        # inflamm_prediction[inflamm_probs_map > 0.5] = 1

>>>>>>> 80be0b96
    processed_masks = multihead_det_post_process(
        inflamm_probs_map,
        lymph_probs_map,
        mono_probs_map,
        thresholds=config.thresholds,
        min_distances=config.min_distances,
    )

    inflamm_labels = skimage.measure.label(
        processed_masks["inflamm_mask"]
    )
    inflamm_stats = skimage.measure.regionprops(
        inflamm_labels, intensity_image=inflamm_probs_map
    )

    lymph_labels = skimage.measure.label(
        processed_masks["lymph_mask"]
    )
    lymph_stats = skimage.measure.regionprops(
        lymph_labels, intensity_image=lymph_probs_map
    )

    mono_labels = skimage.measure.label(processed_masks["mono_mask"])
    mono_stats = skimage.measure.regionprops(
        mono_labels, intensity_image=mono_probs_map
    )

    inflamm_points = []
    lymph_points = []
    mono_points = []

    for region in inflamm_stats:
        centroid = region["centroid"]

        c, r, confidence = (
            centroid[1],
            centroid[0],
            region["mean_intensity"],
        )
        c1 = c + x_start
        r1 = r + y_start

        prediction_record = {
            "x":c1,
            "y":r1,
            "type": "inflammatory",
            "prob": float(confidence),
        }

        inflamm_points.append(prediction_record)

    for region in lymph_stats:
        centroid = region["centroid"]

        c, r, confidence = (
            centroid[1],
            centroid[0],
            region["mean_intensity"],
        )
        c1 = c + x_start
        r1 = r + y_start

        prediction_record = {
            "x": c1,
            "y": r1,
            "type": "lymphocyte",
            "prob": float(confidence),
        }

        lymph_points.append(prediction_record)

    for region in mono_stats:
        centroid = region["centroid"]

        c, r, confidence = (
            centroid[1],
            centroid[0],
            region["mean_intensity"],
        )
        c1 = c + x_start
        r1 = r + y_start

        prediction_record = {
            "x": c1,
            "y": r1,
            "type": "monocyte",
            "prob": float(confidence),
        }

        mono_points.append(prediction_record)

    return {
        "inflamm_points": inflamm_points,
        "lymph_points": lymph_points,
        "mono_points": mono_points,
    }


def post_process_detection(
    wsi_name: str,
    mask_name: str,
    config: PredictionIOConfig,
    models: list[torch.nn.Module],
) -> dict:
    """
    Post process detection tile probs

    Args:
        wsi_name: name of the wsi with file extension
        mask_name: name of the mask with file extension (multi-res)
        config: PredictionIOConfig object
    Returns:
        detected_points: list[dict]
            A list of detection records: [{'x', 'y', 'type', 'prob'}]
    """
    wsi_dir = config.wsi_dir
    mask_dir = config.mask_dir

    wsi_without_ext = os.path.splitext(wsi_name)[0]

    wsi_path = os.path.join(wsi_dir, wsi_name)
    mask_path = os.path.join(mask_dir, mask_name)

    wsi_reader = WSIReader.open(wsi_path)
    mask_reader = WSIReader.open(mask_path)

    # Get baseline resolution in mpp
    base_mpp = wsi_reader.convert_resolution_units(
        input_res=0, input_unit="level", output_unit="mpp"
    )[0]
    print(f"baseline mpp = {base_mpp}")
    # Get ROI mask
    mask_thumbnail = mask_reader.slide_thumbnail(
        resolution=8.0, units="mpp"
    )
    binary_mask = mask_thumbnail[:, :, 0]


    detected_inflamm_points: list[dict] = []
    detected_lymph_points: list[dict] = []
    detected_mono_points: list[dict] = []

<<<<<<< HEAD
    # Load tile detection results
    raw_prediction_dir = os.path.join(config.output_dir, "raw_prob_maps")
    data_path = os.path.join(raw_prediction_dir, f"{wsi_without_ext}.pkl")
=======
    raw_prediction_dir = os.path.join(
        config.output_dir, "raw_prob_maps"
    )
    data_path = os.path.join(
        raw_prediction_dir, f"{wsi_without_ext}.pkl"
    )
>>>>>>> 80be0b96
    with open(data_path, "rb") as f:
        data = pickle.load(f)
    tile_predictions = data["tile_predictions"]
    tile_coordinates = data["tile_coordinates"]
    bounding_boxes = data["bounding_boxes"]

    for i in range(len(tile_predictions)):
        predictions = tile_predictions[i]
        coordinates = tile_coordinates[i]
        bounding_box = bounding_boxes[i]

        output_points_tile = process_tile_detection_masks(
            predictions,
            coordinates,
            config,
            bounding_box[0],
            bounding_box[1],
            min_size=config.min_size,
        )
        detected_inflamm_points.extend(
            output_points_tile["inflamm_points"]
        )
        detected_lymph_points.extend(
            output_points_tile["lymph_points"]
        )
        detected_mono_points.extend(output_points_tile["mono_points"])

    print(f"Inflamm before filtering: {len(detected_inflamm_points)}")
    print(f"Lymph before filtering: {len(detected_lymph_points)}")
    print(f"Mono before filtering: {len(detected_mono_points)}")
    # Filter detected_points using ROI mask
    filtered_inflamm_records = filter_detection_with_mask(
        detected_inflamm_points,
        binary_mask,
        points_mpp=base_mpp,
        mask_mpp=8,
    )
    filtered_lymph_records = filter_detection_with_mask(
        detected_lymph_points,
        binary_mask,
        points_mpp=base_mpp,
        mask_mpp=8,
    )
    filtered_mono_records = filter_detection_with_mask(
        detected_mono_points,
        binary_mask,
        points_mpp=base_mpp,
        mask_mpp=8,
    )

    print(f"Inflamm before nms: {len(filtered_inflamm_records)}")
    print(f"Lymph before nms: {len(filtered_lymph_records)}")
    print(f"Mono before nms: {len(filtered_mono_records)}")

    # nms
    final_inflamm_records = slide_nms(
        wsi_reader=wsi_reader,
        binary_mask=binary_mask,
        detection_record=filtered_inflamm_records,
        tile_size=4096,
        box_size=config.nms_boxes[0],
        overlap_thresh=config.nms_overlap_thresh,
    )

    final_lymph_records = slide_nms(
        wsi_reader=wsi_reader,
        binary_mask=binary_mask,
        detection_record=filtered_lymph_records,
        tile_size=4096,
        box_size=config.nms_boxes[1],
        overlap_thresh=config.nms_overlap_thresh,
    )

    final_mono_records = slide_nms(
        wsi_reader=wsi_reader,
        binary_mask=binary_mask,
        detection_record=filtered_mono_records,
        tile_size=4096,
        box_size=config.nms_boxes[2],
        overlap_thresh=config.nms_overlap_thresh,
    )

    return {
        "inflamm_records": final_inflamm_records,
        "lymph_records": final_lymph_records,
        "mono_records": final_mono_records,
    }<|MERGE_RESOLUTION|>--- conflicted
+++ resolved
@@ -77,13 +77,8 @@
             pred_results["inflamm_prob"],
             coordinate_list,
         )[:, :, 0]
-<<<<<<< HEAD
 
     processed_masks = {}
-=======
-        # inflamm_prediction[inflamm_probs_map > 0.5] = 1
-
->>>>>>> 80be0b96
     processed_masks = multihead_det_post_process(
         inflamm_probs_map,
         lymph_probs_map,
@@ -226,18 +221,9 @@
     detected_lymph_points: list[dict] = []
     detected_mono_points: list[dict] = []
 
-<<<<<<< HEAD
     # Load tile detection results
     raw_prediction_dir = os.path.join(config.output_dir, "raw_prob_maps")
     data_path = os.path.join(raw_prediction_dir, f"{wsi_without_ext}.pkl")
-=======
-    raw_prediction_dir = os.path.join(
-        config.output_dir, "raw_prob_maps"
-    )
-    data_path = os.path.join(
-        raw_prediction_dir, f"{wsi_without_ext}.pkl"
-    )
->>>>>>> 80be0b96
     with open(data_path, "rb") as f:
         data = pickle.load(f)
     tile_predictions = data["tile_predictions"]
